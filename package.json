{
<<<<<<< HEAD
  "name": "@swivel-admin/query-definition",
  "version": "4.0.20",
=======
  "name": "query-definition",
  "version": "4.0.21",
>>>>>>> 989bb22f
  "description": "Library for building SQL queries",
  "main": "dist/index.js",
  "types": "dist/index.d.ts",
  "scripts": {
    "test": "DEBUG=query-definition* jest",
    "test:win": "set DEBUG=query-definition* & jest",
    "lint": "tslint -p tsconfig.json",
    "build": "tsc -p tsconfig.json",
    "prepublishOnly": "npm run build",
    "postpublish": "rimraf dist"
  },
  "repository": {
    "type": "git",
    "url": "git+https://kennysng@github.com/kennysng/query-definition.git"
  },
  "author": "Kennys Ng <kennysng@hotmail.com.hk>",
  "license": "Apache-2.0",
  "bugs": {
    "url": "https://github.com/kennysng/query-definition/issues"
  },
  "files": [
    "dist"
  ],
  "homepage": "https://github.com/kennysng/query-definition#readme",
  "devDependencies": {
    "@types/debug": "^4.1.7",
    "@types/deepmerge": "^2.2.0",
    "@types/node": "^16.9.0",
    "rimraf": "^3.0.2",
    "ts-node": "^10.2.1",
    "tslint": "^6.1.3",
    "typescript": "^4.4.2"
  },
  "dependencies": {
    "debug": "^4.3.2",
    "deepmerge": "^4.2.2",
    "lodash": "^4.17.21",
    "swig-templates": "^2.0.3"
  },
  "peerDependencies": {
    "@swivel-admin/node-jql": "^3.0.22"
  }
}<|MERGE_RESOLUTION|>--- conflicted
+++ resolved
@@ -1,11 +1,6 @@
 {
-<<<<<<< HEAD
   "name": "@swivel-admin/query-definition",
-  "version": "4.0.20",
-=======
-  "name": "query-definition",
   "version": "4.0.21",
->>>>>>> 989bb22f
   "description": "Library for building SQL queries",
   "main": "dist/index.js",
   "types": "dist/index.d.ts",
